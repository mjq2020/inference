from typing import List, Optional

from pydantic import BaseModel, Field, StringConstraints
from typing_extensions import Annotated, Literal


class Kind(BaseModel):
    name: str
    description: Optional[str] = Field(default=None)

    def __hash__(self) -> int:
        return self.name.__hash__() + self.description.__hash__()


WILDCARD_KIND = Kind(name="*", description="Equivalent of any element")
IMAGE_KIND = Kind(name="Batch[image]", description="Image in workflows")
ROBOFLOW_MODEL_ID_KIND = Kind(name="roboflow_model_id", description="Roboflow model id")
ROBOFLOW_PROJECT_KIND = Kind(
    name="roboflow_project", description="Roboflow project name"
)
ROBOFLOW_API_KEY_KIND = Kind(name="roboflow_api_key", description="Roboflow API key")
FLOAT_ZERO_TO_ONE_KIND = Kind(
    name="float_zero_to_one", description="`float` value in range `[0.0, 1.0]`"
)
LIST_OF_VALUES_KIND = Kind(
    name="list_of_values", description="List of values of any types"
)
BATCH_OF_SERIALISED_PAYLOADS_KIND = Kind(
    name="Batch[serialised_payloads]",
    description="List of serialised elements that can be registered in the sink",
)
BOOLEAN_KIND = Kind(name="boolean", description="Boolean flag")
BATCH_OF_BOOLEAN_KIND = Kind(name="Batch[boolean]", description="Boolean flag batch")
INTEGER_KIND = Kind(name="integer", description="Integer value")
STRING_KIND = Kind(name="string", description="String value")
BATCH_OF_STRING_KIND = Kind(name="Batch[string]", description="String value")
TOP_CLASS_KIND = Kind(
    name="Batch[top_class]",
    description="String value representing top class predicted by classification model",
)
FLOAT_KIND = Kind(name="float", description="Float value")
DICTIONARY_KIND = Kind(name="dictionary", description="Dictionary")
BATCH_OF_DICTIONARY_KIND = Kind(name="Batch[dictionary]", description="Dictionary")
CLASSIFICATION_PREDICTION_KIND = Kind(
<<<<<<< HEAD
    name="classification_prediction",
    description="`'predictions'` key from Roboflow classifier output",
)
OBJECT_DETECTION_PREDICTION_KIND = Kind(
    name="object_detection_prediction",
    description="`'predictions'` key from Roboflow object detection model output",
)
INSTANCE_SEGMENTATION_PREDICTION_KIND = Kind(
    name="instance_segmentation_prediction",
    description="`'predictions'` key from Roboflow instance segmentation model output",
)
KEYPOINT_DETECTION_PREDICTION_KIND = Kind(
    name="keypoint_detection_prediction",
    description="`'predictions'` key from Roboflow keypoint detection model output",
=======
    name="Batch[classification_prediction]",
    description="'predictions' key from Roboflow classifier output",
)
OBJECT_DETECTION_PREDICTION_KIND = Kind(
    name="Batch[object_detection_prediction]",
    description="'predictions' key from Roboflow object detection model output",
)
INSTANCE_SEGMENTATION_PREDICTION_KIND = Kind(
    name="Batch[instance_segmentation_prediction]",
    description="'predictions' key from Roboflow instance segmentation model output",
)
KEYPOINT_DETECTION_PREDICTION_KIND = Kind(
    name="Batch[keypoint_detection_prediction]",
    description="'predictions' key from Roboflow keypoint detection model output",
>>>>>>> 94439360
)
QR_CODE_DETECTION_KIND = Kind(
    name="Batch[qr_code_detection]",
    description="Roboflow prediction with QR code detection",
)
BAR_CODE_DETECTION_KIND = Kind(
    name="Batch[bar_code_detection]",
    description="Roboflow prediction with barcode detection",
)

PREDICTION_TYPE_KIND = Kind(
    name="Batch[prediction_type]", description="String value with type of prediction"
)
PARENT_ID_KIND = Kind(
    name="Batch[parent_id]", description="Identifier of parent for step output"
)
IMAGE_METADATA_KIND = Kind(
    name="Batch[image_metadata]",
    description="Dictionary with image metadata required by supervision",
)

STEP_AS_SELECTED_ELEMENT = "step"

StepSelector = Annotated[
    str,
    StringConstraints(pattern=r"^\$steps\.[A-Za-z_0-9\-]+"),
    Field(
        json_schema_extra={
            "reference": True,
            "selected_element": STEP_AS_SELECTED_ELEMENT,
        }
    ),
]


def StepOutputSelector(kind: Optional[List[Kind]] = None):
    if kind is None:
        kind = [WILDCARD_KIND]
    json_schema_extra = {
        "reference": True,
        "selected_element": "step_output",
        "kind": [k.dict() for k in kind],
    }
    return Annotated[
        str,
        StringConstraints(pattern=r"^\$steps\.[A-Za-z_\-0-9]+\.[A-Za-z_*0-9\-]+$"),
        Field(json_schema_extra=json_schema_extra),
    ]


def InferenceParameterSelector(kind: Optional[List[Kind]] = None):
    if kind is None:
        kind = [WILDCARD_KIND]
    json_schema_extra = {
        "reference": True,
        "selected_element": "inference_parameter",
        "kind": [k.dict() for k in kind],
    }
    return Annotated[
        str,
        StringConstraints(pattern=r"^\$inputs.[A-Za-z_0-9\-]+$"),
        Field(json_schema_extra=json_schema_extra),
    ]


InferenceImageSelector = Annotated[
    str,
    StringConstraints(pattern=r"^\$inputs.[A-Za-z_0-9\-]+$"),
    Field(
        json_schema_extra={
            "reference": True,
            "selected_element": "inference_image",
            "kind": [IMAGE_KIND.dict()],
        }
    ),
]

OutputStepImageSelector = Annotated[
    str,
    StringConstraints(pattern=r"^\$steps\.[A-Za-z_\-0-9]+\.[A-Za-z_*0-9\-]+$"),
    Field(
        json_schema_extra={
            "reference": True,
            "selected_element": "step_output",
            "kind": [IMAGE_KIND.dict()],
        }
    ),
]

FloatZeroToOne = Annotated[float, Field(ge=0.0, le=1.0)]


class FlowControl(BaseModel):
    mode: Literal["pass", "terminate_branch", "select_step"]
    context: Optional[str] = Field(default=None)<|MERGE_RESOLUTION|>--- conflicted
+++ resolved
@@ -42,37 +42,20 @@
 DICTIONARY_KIND = Kind(name="dictionary", description="Dictionary")
 BATCH_OF_DICTIONARY_KIND = Kind(name="Batch[dictionary]", description="Dictionary")
 CLASSIFICATION_PREDICTION_KIND = Kind(
-<<<<<<< HEAD
-    name="classification_prediction",
+    name="Batch[classification_prediction]",
     description="`'predictions'` key from Roboflow classifier output",
 )
 OBJECT_DETECTION_PREDICTION_KIND = Kind(
-    name="object_detection_prediction",
+    name="Batch[object_detection_prediction]",
     description="`'predictions'` key from Roboflow object detection model output",
 )
 INSTANCE_SEGMENTATION_PREDICTION_KIND = Kind(
-    name="instance_segmentation_prediction",
+    name="Batch[instance_segmentation_prediction]",
     description="`'predictions'` key from Roboflow instance segmentation model output",
 )
 KEYPOINT_DETECTION_PREDICTION_KIND = Kind(
-    name="keypoint_detection_prediction",
+    name="Batch[keypoint_detection_prediction]",
     description="`'predictions'` key from Roboflow keypoint detection model output",
-=======
-    name="Batch[classification_prediction]",
-    description="'predictions' key from Roboflow classifier output",
-)
-OBJECT_DETECTION_PREDICTION_KIND = Kind(
-    name="Batch[object_detection_prediction]",
-    description="'predictions' key from Roboflow object detection model output",
-)
-INSTANCE_SEGMENTATION_PREDICTION_KIND = Kind(
-    name="Batch[instance_segmentation_prediction]",
-    description="'predictions' key from Roboflow instance segmentation model output",
-)
-KEYPOINT_DETECTION_PREDICTION_KIND = Kind(
-    name="Batch[keypoint_detection_prediction]",
-    description="'predictions' key from Roboflow keypoint detection model output",
->>>>>>> 94439360
 )
 QR_CODE_DETECTION_KIND = Kind(
     name="Batch[qr_code_detection]",
