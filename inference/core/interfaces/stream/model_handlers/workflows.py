--- conflicted
+++ resolved
@@ -27,21 +27,12 @@
             self._event_loop = event_loop
         if workflows_parameters is None:
             workflows_parameters = {}
-<<<<<<< HEAD
-        workflows_parameters[image_input_name] = video_frames[0].image
         fps = video_frames[0].fps
-        return [
-            execution_engine.run(
-                runtime_parameters=workflows_parameters,
-                event_loop=self._event_loop,
-                fps=fps,
-            )
-        ]
-=======
         workflows_parameters[image_input_name] = [
             video_frame.image for video_frame in video_frames
         ]
         return execution_engine.run(
-            runtime_parameters=workflows_parameters, event_loop=self._event_loop
-        )
->>>>>>> 58f4f3b0
+            runtime_parameters=workflows_parameters,
+            event_loop=self._event_loop,
+            fps=fps,
+        )