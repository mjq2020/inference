import json
import os
from collections import OrderedDict
from concurrent.futures import ThreadPoolExecutor
from functools import partial
from time import perf_counter
from typing import Any, Dict, List, Optional, Tuple, Union

import cv2
import numpy as np
import onnxruntime
from PIL import Image

<<<<<<< HEAD
from inference.core.cache.model_artefacts import (
    are_all_files_cached,
    clear_cache,
    get_cache_dir,
    get_cache_file_path,
    initialise_cache,
    load_json_from_cache,
    load_text_file_from_cache,
    save_bytes_in_cache,
    save_json_in_cache,
    save_text_lines_in_cache,
)
from inference.core.devices.utils import GLOBAL_DEVICE_ID
from inference.core.entities.requests.inference import (
=======
from inference.core.cache import cache
from inference.core.data_models import (
>>>>>>> 30a41314
    InferenceRequest,
    InferenceRequestImage,
)
from inference.core.entities.responses.inference import InferenceResponse
from inference.core.env import (
    API_KEY,
    AWS_ACCESS_KEY_ID,
    AWS_SECRET_ACCESS_KEY,
    DISABLE_PREPROC_AUTO_ORIENT,
    INFER_BUCKET,
    LAMBDA,
    MODEL_CACHE_DIR,
    ONNXRUNTIME_EXECUTION_PROVIDERS,
    REQUIRED_ONNX_PROVIDERS,
    TENSORRT_CACHE_PATH,
)
from inference.core.exceptions import (
    MissingApiKeyError,
    ModelArtefactError,
    OnnxProviderNotAvailable,
)
from inference.core.logger import logger
from inference.core.models.base import Model
from inference.core.roboflow_api import (
    ModelEndpointType,
    get_from_roboflow_api,
    get_roboflow_model_data,
)
from inference.core.utils.image_utils import load_image, load_image_rgb
from inference.core.utils.onnx import get_onnxruntime_execution_providers
from inference.core.utils.preprocess import letterbox_image, prepare
from inference.core.utils.url_utils import wrap_url
from inference.core.utils.visualisation import draw_detection_predictions

NUM_S3_RETRY = 5
SLEEP_SECONDS_BETWEEN_RETRIES = 3


S3_CLIENT = None
if AWS_ACCESS_KEY_ID and AWS_ACCESS_KEY_ID:
    try:
        import boto3
        from botocore.config import Config

        from inference.core.utils.s3 import download_s3_files_to_directory

        config = Config(retries={"max_attempts": NUM_S3_RETRY, "mode": "standard"})
        S3_CLIENT = boto3.client("s3", config=config)
    except:
        logger.debug("Error loading boto3")
        pass

DEFAULT_COLOR_PALETTE = [
    "#4892EA",
    "#00EEC3",
    "#FE4EF0",
    "#F4004E",
    "#FA7200",
    "#EEEE17",
    "#90FF00",
    "#78C1D2",
    "#8C29FF",
]


class RoboflowInferenceModel(Model):
    """Base Roboflow inference model."""

    def __init__(
        self,
        model_id: str,
        cache_dir_root=MODEL_CACHE_DIR,
        api_key=None,
        load_weights=True,
    ):
        """
        Initialize the RoboflowInferenceModel object.

        Args:
            model_id (str): The unique identifier for the model.
            cache_dir_root (str, optional): The root directory for the cache. Defaults to MODEL_CACHE_DIR.
            api_key (str, optional): API key for authentication. Defaults to None.
        """
        super().__init__()
        self.load_weights = load_weights
        self.metrics = {"num_inferences": 0, "avg_inference_time": 0.0}
        self.api_key = api_key if api_key else API_KEY
        if not self.api_key and not (
            AWS_SECRET_ACCESS_KEY and AWS_ACCESS_KEY_ID and LAMBDA
        ):
            raise MissingApiKeyError(
                "No API Key Found, must provide an API Key in each request or as an environment variable on server startup"
            )

        self.dataset_id, self.version_id = model_id.split("/")
        self.endpoint = model_id
        self.device_id = GLOBAL_DEVICE_ID
        self.cache_dir = os.path.join(cache_dir_root, self.endpoint)
        initialise_cache(model_id=self.endpoint)

    def cache_file(self, f: str) -> str:
        """Get the cache file path for a given file.

        Args:
            f (str): Filename.

        Returns:
            str: Full path to the cached file.
        """
        return get_cache_file_path(file=f, model_id=self.endpoint)

    def clear_cache(self) -> None:
        """Clear the cache directory."""
        clear_cache(model_id=self.endpoint)

    def draw_predictions(
        self,
        inference_request: InferenceRequest,
        inference_response: InferenceResponse,
    ) -> bytes:
        """Draw predictions from an inference response onto the original image provided by an inference request

        Args:
            inference_request (ObjectDetectionInferenceRequest): The inference request containing the image on which to draw predictions
            inference_response (ObjectDetectionInferenceResponse): The inference response containing predictions to be drawn

        Returns:
            str: A base64 encoded image string
        """
        return draw_detection_predictions(
            inference_request=inference_request,
            inference_response=inference_response,
            colors=self.colors,
        )

    @property
    def get_class_names(self):
        return self.class_names

    def get_device_id(self) -> str:
        """
        Get the device identifier on which the model is deployed.

        Returns:
            str: Device identifier.
        """
        return self.device_id

    def get_infer_bucket_file_list(self) -> List[str]:
        """Get a list of inference bucket files.

        Raises:
            NotImplementedError: If the method is not implemented.

        Returns:
            List[str]: A list of inference bucket files.
        """
        raise NotImplementedError(
            self.__class__.__name__ + ".get_infer_bucket_file_list"
        )

    def load_environment_artifacts_from_cache(self):
        """Loads artifacts other than weights from disk cache"""
        infer_bucket_files = self.get_infer_bucket_file_list()
        if "environment.json" in infer_bucket_files:
            with self.open_cache("environment.json", "r") as f:
                self.environment = json.load(f)

        if "class_names.txt" in infer_bucket_files:
            self.class_names = []
            with self.open_cache("class_names.txt", "r") as f:
                for l in f.readlines():
                    self.class_names.append(l.strip("\n"))
        elif "CLASS_MAP" in self.environment:
            self.class_names = []
            for i in range(len(self.environment["CLASS_MAP"].keys())):
                self.class_names.append(self.environment["CLASS_MAP"][str(i)])
        if "COLORS" in self.environment.keys():
            self.colors = json.loads(self.environment["COLORS"])
        else:
            # then no colors have been saved to S3
            colors_order = [
                "#4892EA",
                "#00EEC3",
                "#FE4EF0",
                "#F4004E",
                "#FA7200",
                "#EEEE17",
                "#90FF00",
                "#78C1D2",
                "#8C29FF",
            ]

            self.colors = {}
            i = 1
            for c in self.class_names:
                self.colors[c] = colors_order[i % len(colors_order)]
                i += 1

    @property
    def cache_key(self):
        return f"metadata:{self.endpoint}"

    def model_metadata_from_memcache(self):
        model_metadata = cache.get(self.cache_key)
        return model_metadata

    def write_model_metadata_to_memcache(self, metadata):
        cache.set(self.cache_key, metadata)

    @property
    def has_model_metadata(self):
        return self.model_metadata_from_memcache() is not None

    def get_model_artifacts(self) -> None:
        """Fetch or load the model artifacts.

        Downloads the model artifacts from S3 or the Roboflow API if they are not already cached.
        """
        self.cache_model_artefacts()
        self.load_model_artefacts_from_cache()

    def cache_model_artefacts(self) -> None:
        infer_bucket_files = self.get_all_required_infer_bucket_file()
        if are_all_files_cached(files=infer_bucket_files, model_id=self.endpoint):
            return None
        if is_model_artefacts_bucket_available():
            self.download_model_artefacts_from_s3()
            return None
        self.download_model_artefacts_from_roboflow_api()

    def get_all_required_infer_bucket_file(self) -> List[str]:
        infer_bucket_files = self.get_infer_bucket_file_list()
<<<<<<< HEAD
        infer_bucket_files.append(self.weights_file)
        logger.info(f"List of files required to load model: {infer_bucket_files}")
        return infer_bucket_files

    def download_model_artefacts_from_s3(self) -> None:
        try:
            logger.debug("Downloading model artifacts from S3")
            infer_bucket_files = self.get_all_required_infer_bucket_file()
            cache_directory = get_cache_dir(model_id=self.endpoint)
            s3_keys = [f"{self.endpoint}/{file}" for file in infer_bucket_files]
            download_s3_files_to_directory(
                bucket=INFER_BUCKET,
                keys=s3_keys,
                target_dir=cache_directory,
                s3_client=S3_CLIENT,
            )
        except Exception as error:
            raise ModelArtefactError(
                f"Could not obtain model artefacts from S3. Cause: {error}"
            ) from error

    def download_model_artefacts_from_roboflow_api(self) -> None:
        self.log("Downloading model artifacts from Roboflow API")
        api_data = get_roboflow_model_data(
            api_key=self.api_key,
            model_id=self.endpoint,
            endpoint_type=ModelEndpointType.ORT,
            device_id=self.device_id,
        )
        if "ort" not in api_data.keys():
            raise ModelArtefactError(
                "Could not find `ort` key in roboflow API model description response."
            )
        api_data = api_data["ort"]
        if "classes" in api_data:
            save_text_lines_in_cache(
                content=api_data["classes"],
                file="class_names.txt",
                model_id=self.endpoint,
            )
        if "model" not in api_data:
            raise ModelArtefactError(
                "Could not find `model` key in roboflow API model description response."
            )
        if "environment" not in api_data:
            raise ModelArtefactError(
                "Could not find `environment` key in roboflow API model description response."
            )
        environment = get_from_roboflow_api(api_data["environment"], json_response=True)
        model_weights_response = get_from_roboflow_api(api_data["model"])
        save_bytes_in_cache(
            content=model_weights_response.content,
            file=self.weights_file,
            model_id=self.endpoint,
        )
        if "colors" in api_data:
            environment["COLORS"] = json.dumps(api_data["colors"])
        save_json_in_cache(
            content=environment,
            file="environment.json",
            model_id=self.endpoint,
        )

    def load_model_artefacts_from_cache(self) -> None:
        self.log("Model artifacts already downloaded, loading model from cache")
        infer_bucket_files = self.get_all_required_infer_bucket_file()
        if "environment.json" in infer_bucket_files:
            self.environment = load_json_from_cache(
                file="environment.json",
                model_id=self.endpoint,
                object_pairs_hook=OrderedDict,
            )
        if "class_names.txt" in infer_bucket_files:
            self.class_names = load_text_file_from_cache(
                file="class_names.txt",
                model_id=self.endpoint,
            )
        else:
            self.class_names = get_class_names_from_environment_file(
                environment=self.environment
            )
        self.colors = get_color_mapping_from_environment(
            environment=self.environment,
            class_names=self.class_names,
        )
=======
        if self.load_weights or not self.has_model_metadata:
            infer_bucket_files.append(self.weights_file)
        if all([os.path.exists(self.cache_file(f)) for f in infer_bucket_files]):
            self.log("Model artifacts already downloaded, loading model from cache")
            self.load_environment_artifacts_from_cache()
        else:
            # If AWS keys are available, then we can download model artifacts directly
            if AWS_ACCESS_KEY_ID and AWS_SECRET_ACCESS_KEY and LAMBDA:
                logger.debug("Downloading model artifacts from S3")
                for f in infer_bucket_files:
                    success = False
                    attempts = 0
                    while not success and attempts < NUM_S3_RETRY:
                        try:
                            s3.download_file(
                                INFER_BUCKET,
                                f"{self.endpoint}/{f}",
                                self.cache_file(f),
                            )
                            success = True
                        except Exception as e:
                            attempts += 1
                            logger.error(
                                f"Failed to download model artifacts after {attempts} attempts | Infer Bucket = {INFER_BUCKET} | Object Path = {self.endpoint}/{f} | Weights File = {self.weights_file}",
                                traceback.format_exc(),
                            )
                            sleep(SLEEP_SECONDS_BETWEEN_RETRIES)
                    if not success:
                        raise Exception(f"Failed to download model artifacts.")

                self.load_environment_artifacts_from_cache()
            else:
                self.log("Downloading model artifacts from Roboflow API")
                # AWS Keys are not available so we use the API Key to hit the Roboflow API which returns a signed link for downloading model artifacts
                self.api_url = ApiUrl(
                    f"{API_BASE_URL}/ort/{self.endpoint}?api_key={self.api_key}&device={self.device_id}&nocache=true&dynamic=true"
                )
                api_data = get_api_data(self.api_url)
                if "ort" not in api_data.keys():
                    raise TensorrtRoboflowAPIError(
                        f"An error occurred when calling the Roboflow API to acquire the model artifacts. The endpoint to debug is {self.api_url}. The error was: Key 'tensorrt' not in api_data."
                    )

                api_data = api_data["ort"]

                if "classes" in api_data:
                    self.class_names = api_data["classes"]
                else:
                    self.class_names = None

                if "colors" in api_data:
                    self.colors = api_data["colors"]

                if self.load_weights or not self.has_model_metadata:
                    t1 = perf_counter()
                    weights_url = ApiUrl(api_data["model"])
                    r = requests.get(weights_url)
                    with self.open_cache(self.weights_file, "wb") as f:
                        f.write(r.content)
                    if perf_counter() - t1 > 120:
                        self.log(
                            "Weights download took longer than 120 seconds, refreshing API request"
                        )
                        api_data = get_api_data(self.api_url)
                env_url = ApiUrl(api_data["environment"])
                self.environment = requests.get(env_url).json()
                with open(self.cache_file("environment.json"), "w") as f:
                    json.dump(self.environment, f)
                if not self.class_names and "CLASS_MAP" in self.environment:
                    self.class_names = []
                    for i in range(len(self.environment["CLASS_MAP"].keys())):
                        self.class_names.append(self.environment["CLASS_MAP"][str(i)])

        if not os.path.exists(self.cache_file("class_names.txt")):
            with self.open_cache("class_names.txt", "w") as f:
                for c in self.class_names:
                    f.write(f"{c}\n")
>>>>>>> 30a41314
        self.num_classes = len(self.class_names)
        if "PREPROCESSING" not in self.environment:
            raise ModelArtefactError(
                "Could not find `PREPROCESSING` key in environment file."
            )
        self.preproc = json.loads(self.environment["PREPROCESSING"])
        if self.preproc.get("resize"):
            self.resize_method = self.preproc["resize"].get("format", "Stretch to")
            if self.resize_method not in [
                "Stretch to",
                "Fit (black edges) in",
                "Fit (white edges) in",
            ]:
                self.resize_method = "Stretch to"
        else:
            self.resize_method = "Stretch to"
        self.log(f"Resize method is '{self.resize_method}'")

    def initialize_model(self) -> None:
        """Initialize the model.

        Raises:
            NotImplementedError: If the method is not implemented.
        """
        raise NotImplementedError(self.__class__.__name__ + ".initialize_model")

    def preproc_image(
        self,
        image: Union[Any, InferenceRequestImage],
        disable_preproc_auto_orient: bool = False,
        disable_preproc_contrast: bool = False,
        disable_preproc_grayscale: bool = False,
        disable_preproc_static_crop: bool = False,
    ) -> Tuple[np.ndarray, Tuple[int, int]]:
        """
        Preprocesses an inference request image by loading it, then applying any pre-processing specified by the Roboflow platform, then scaling it to the inference input dimensions.

        Args:
            image (Union[Any, InferenceRequestImage]): An object containing information necessary to load the image for inference.
            disable_preproc_auto_orient (bool, optional): If true, the auto orient preprocessing step is disabled for this call. Default is False.
            disable_preproc_contrast (bool, optional): If true, the contrast preprocessing step is disabled for this call. Default is False.
            disable_preproc_grayscale (bool, optional): If true, the grayscale preprocessing step is disabled for this call. Default is False.
            disable_preproc_static_crop (bool, optional): If true, the static crop preprocessing step is disabled for this call. Default is False.

        Returns:
            Tuple[np.ndarray, Tuple[int, int]]: A tuple containing a numpy array of the preprocessed image pixel data and a tuple of the images original size.
        """
        np_image, is_bgr = load_image(
            image,
            disable_preproc_auto_orient=disable_preproc_auto_orient
            or "auto-orient" not in self.preproc.keys()
            or DISABLE_PREPROC_AUTO_ORIENT,
        )
        preprocessed_image, img_dims = self.preprocess_image(
            np_image,
            disable_preproc_auto_orient=disable_preproc_auto_orient,
            disable_preproc_contrast=disable_preproc_contrast,
            disable_preproc_grayscale=disable_preproc_grayscale,
            disable_preproc_static_crop=disable_preproc_static_crop,
        )

        if self.resize_method == "Stretch to":
            resized = cv2.resize(
                preprocessed_image, (self.img_size_w, self.img_size_h), cv2.INTER_CUBIC
            )
        elif self.resize_method == "Fit (black edges) in":
            resized = letterbox_image(
                preprocessed_image, (self.img_size_w, self.img_size_h)
            )
        elif self.resize_method == "Fit (white edges) in":
            resized = letterbox_image(
                preprocessed_image,
                (self.img_size_w, self.img_size_h),
                color=(255, 255, 255),
            )

        if is_bgr:
            resized = cv2.cvtColor(resized, cv2.COLOR_BGR2RGB)
        img_in = np.transpose(resized, (2, 0, 1)).astype(np.float32)
        img_in = np.expand_dims(img_in, axis=0)

        return img_in, img_dims

    def preprocess_image(
        self,
        image: np.ndarray,
        disable_preproc_auto_orient: bool = False,
        disable_preproc_contrast: bool = False,
        disable_preproc_grayscale: bool = False,
        disable_preproc_static_crop: bool = False,
    ) -> Tuple[np.ndarray, Tuple[int, int]]:
        """
        Preprocesses the given image using specified preprocessing steps.

        Args:
            image (Image.Image): The PIL image to preprocess.
            disable_preproc_auto_orient (bool, optional): If true, the auto orient preprocessing step is disabled for this call. Default is False.
            disable_preproc_contrast (bool, optional): If true, the contrast preprocessing step is disabled for this call. Default is False.
            disable_preproc_grayscale (bool, optional): If true, the grayscale preprocessing step is disabled for this call. Default is False.
            disable_preproc_static_crop (bool, optional): If true, the static crop preprocessing step is disabled for this call. Default is False.

        Returns:
            Image.Image: The preprocessed PIL image.
        """
        return prepare(
            image,
            self.preproc,
            disable_preproc_auto_orient=disable_preproc_auto_orient,
            disable_preproc_contrast=disable_preproc_contrast,
            disable_preproc_grayscale=disable_preproc_grayscale,
            disable_preproc_static_crop=disable_preproc_static_crop,
        )

    @property
    def weights_file(self) -> str:
        """Abstract property representing the file containing the model weights.

        Raises:
            NotImplementedError: This property must be implemented in subclasses.

        Returns:
            str: The file path to the weights file.
        """
        raise NotImplementedError(self.__class__.__name__ + ".weights_file")


class RoboflowCoreModel(RoboflowInferenceModel):
    """Base Roboflow inference model (Inherits from CvModel since all Roboflow models are CV models currently)."""

    def __init__(
        self,
        model_id: str,
        api_key=None,
    ):
        """Initializes the RoboflowCoreModel instance.

        Args:
            model_id (str): The identifier for the specific model.
            api_key ([type], optional): The API key for authentication. Defaults to None.
        """
        super().__init__(model_id, api_key=api_key)
        self.download_weights()

    def download_weights(self) -> None:
        """Downloads the model weights from the configured source.

        This method includes handling for AWS access keys and error handling.
        """
        infer_bucket_files = self.get_infer_bucket_file_list()
        if are_all_files_cached(files=infer_bucket_files, model_id=self.endpoint):
            self.log("Model artifacts already downloaded, loading from cache")
            return None
        if is_model_artefacts_bucket_available():
            self.download_model_artefacts_from_s3()
            return None
        self.download_mode_from_roboflow_api()

    def download_mode_from_roboflow_api(self) -> None:
        api_data = get_roboflow_model_data(
            api_key=self.api_key,
            model_id=self.endpoint,
            endpoint_type=ModelEndpointType.CORE_MODEL,
            device_id=self.device_id,
        )
        if "weights" not in api_data:
            raise ModelArtefactError(
                f"`weights` key not available in Roboflow API response while downloading model weights."
            )
        for weights_url_key in api_data["weights"]:
            weights_url = wrap_url(api_data["weights"][weights_url_key])
            t1 = perf_counter()
            model_weights_response = get_from_roboflow_api(weights_url)
            filename = weights_url.split("?")[0].split("/")[-1]
            save_bytes_in_cache(
                content=model_weights_response.content,
                file=filename,
                model_id=self.endpoint,
            )
            if perf_counter() - t1 > 120:
                self.log(
                    "Weights download took longer than 120 seconds, refreshing API request"
                )
                api_data = get_roboflow_model_data(
                    api_key=self.api_key,
                    model_id=self.endpoint,
                    endpoint_type=ModelEndpointType.CORE_MODEL,
                    device_id=self.device_id,
                )

    def get_device_id(self) -> str:
        """Returns the device ID associated with this model.

        Returns:
            str: The device ID.
        """
        return self.device_id

    def get_infer_bucket_file_list(self) -> List[str]:
        """Abstract method to get the list of files to be downloaded from the inference bucket.

        Raises:
            NotImplementedError: This method must be implemented in subclasses.

        Returns:
            List[str]: A list of filenames.
        """
        raise NotImplementedError(
            "get_infer_bucket_file_list not implemented for OnnxRoboflowCoreModel"
        )

    def preprocess_image(self, image: Image.Image) -> Image.Image:
        """Abstract method to preprocess an image.

        Raises:
            NotImplementedError: This method must be implemented in subclasses.

        Returns:
            Image.Image: The preprocessed PIL image.
        """
        raise NotImplementedError(self.__class__.__name__ + ".preprocess_image")


class OnnxRoboflowInferenceModel(RoboflowInferenceModel):
    """Roboflow Inference Model that operates using an ONNX model file."""

    def __init__(
        self,
        model_id: str,
        onnxruntime_execution_providers: List[
            str
        ] = get_onnxruntime_execution_providers(ONNXRUNTIME_EXECUTION_PROVIDERS),
        *args,
        **kwargs,
    ):
        """Initializes the OnnxRoboflowInferenceModel instance.

        Args:
            model_id (str): The identifier for the specific ONNX model.
            *args: Variable length argument list.
            **kwargs: Arbitrary keyword arguments.
        """
        super().__init__(model_id, *args, **kwargs)
        if self.load_weights or not self.has_model_metadata:
            self.onnxruntime_execution_providers = onnxruntime_execution_providers
            for ep in self.onnxruntime_execution_providers:
                if ep == "TensorrtExecutionProvider":
                    ep = (
                        "TensorrtExecutionProvider",
                        {
                            "trt_engine_cache_enable": True,
                            "trt_engine_cache_path": os.path.join(
                                TENSORRT_CACHE_PATH, self.endpoint
                            ),
                            "trt_fp16_enable": True,
                        },
                    )
        self.initialize_model()
        self.image_loader_threadpool = ThreadPoolExecutor(max_workers=None)

    def get_infer_bucket_file_list(self) -> list:
        """Returns the list of files to be downloaded from the inference bucket for ONNX model.

        Returns:
            list: A list of filenames specific to ONNX models.
        """
        return ["environment.json", "class_names.txt"]

    def initialize_model(self) -> None:
        """Initializes the ONNX model, setting up the inference session and other necessary properties."""
        self.get_model_artifacts()
        self.log("Creating inference session")
        if self.load_weights or not self.has_model_metadata:
            t1_session = perf_counter()
            # Create an ONNX Runtime Session with a list of execution providers in priority order. ORT attempts to load providers until one is successful. This keeps the code across devices identical.
            self.onnx_session = onnxruntime.InferenceSession(
                self.cache_file(self.weights_file),
                providers=self.onnxruntime_execution_providers,
            )
            self.log(f"Session created in {perf_counter() - t1_session} seconds")

            if REQUIRED_ONNX_PROVIDERS:
                available_providers = onnxruntime.get_available_providers()
                for provider in REQUIRED_ONNX_PROVIDERS:
                    if provider not in available_providers:
                        raise OnnxProviderNotAvailable(
                            f"Required ONNX Execution Provider {provider} is not availble. Check that you are using the correct docker image on a supported device."
                        )

            inputs = self.onnx_session.get_inputs()[0]
            input_shape = inputs.shape
            self.batch_size = input_shape[0]
            self.img_size_h = input_shape[2]
            self.img_size_w = input_shape[3]
            self.input_name = inputs.name
            if isinstance(self.img_size_h, str) or isinstance(self.img_size_w, str):
                if "resize" in self.preproc:
                    self.img_size_h = int(self.preproc["resize"]["height"])
                    self.img_size_w = int(self.preproc["resize"]["width"])
                else:
                    self.img_size_h = 640
                    self.img_size_w = 640

            if isinstance(self.batch_size, str):
                self.batching_enabled = True
                self.log(
                    f"Model {self.endpoint} is loaded with dynamic batching enabled"
                )
            else:
                self.batching_enabled = False
                self.log(
                    f"Model {self.endpoint} is loaded with dynamic batching disabled"
                )

            model_metadata = {
                "batch_size": self.batch_size,
                "img_size_h": self.img_size_h,
                "img_size_w": self.img_size_w,
            }
            self.log(f"Writing model metadata to memcache")
            self.write_model_metadata_to_memcache(model_metadata)
            if not self.load_weights:  # had to load weights to get metadata
                del self.onnx_session
        else:
            if not self.has_model_metadata:
                raise ValueError(
                    "This should be unreachable, should get weights if we don't have model metadata"
                )
            self.log(f"Loading model metadata from memcache")
            metadata = self.model_metadata_from_memcache()
            self.batch_size = metadata["batch_size"]
            self.img_size_h = metadata["img_size_h"]
            self.img_size_w = metadata["img_size_w"]
            if isinstance(self.batch_size, str):
                self.batching_enabled = True
                self.log(
                    f"Model {self.endpoint} is loaded with dynamic batching enabled"
                )
            else:
                self.batching_enabled = False
                self.log(
                    f"Model {self.endpoint} is loaded with dynamic batching disabled"
                )

    def load_image(
        self,
        image: Any,
        disable_preproc_auto_orient: bool = False,
        disable_preproc_contrast: bool = False,
        disable_preproc_grayscale: bool = False,
        disable_preproc_static_crop: bool = False,
    ) -> Tuple[np.ndarray, Tuple[int, int]]:
        if isinstance(image, list):
            preproc_image = partial(
                self.preproc_image,
                disable_preproc_auto_orient=disable_preproc_auto_orient,
                disable_preproc_contrast=disable_preproc_contrast,
                disable_preproc_grayscale=disable_preproc_grayscale,
                disable_preproc_static_crop=disable_preproc_static_crop,
            )
            imgs_with_dims = self.image_loader_threadpool.map(preproc_image, image)
            imgs, img_dims = zip(*imgs_with_dims)
            img_in = np.concatenate(imgs, axis=0)
        else:
            img_in, img_dims = self.preproc_image(
                image,
                disable_preproc_auto_orient=disable_preproc_auto_orient,
                disable_preproc_contrast=disable_preproc_contrast,
                disable_preproc_grayscale=disable_preproc_grayscale,
                disable_preproc_static_crop=disable_preproc_static_crop,
            )
            img_dims = [img_dims]
        return img_in, img_dims

    @property
    def weights_file(self) -> str:
        """Returns the file containing the ONNX model weights.

        Returns:
            str: The file path to the weights file.
        """
        return "weights.onnx"


class OnnxRoboflowCoreModel(RoboflowCoreModel):
    """Roboflow Inference Model that operates using an ONNX model file."""

    pass


def get_class_names_from_environment_file(environment: Optional[dict]) -> List[str]:
    if environment is None:
        raise ModelArtefactError(
            f"Missing environment while attempting to get model class names."
        )
    if class_mapping_not_available_in_environment(environment=environment):
        raise ModelArtefactError(
            f"Missing `CLASS_MAP` in environment or `CLASS_MAP` is not dict."
        )
    return [
        environment["CLASS_MAP"][key] for key in sorted(environment["CLASS_MAP"].keys())
    ]


def class_mapping_not_available_in_environment(environment: dict) -> bool:
    return "CLASS_MAP" not in environment or not issubclass(
        type(environment["CLASS_MAP"]), dict
    )


def get_color_mapping_from_environment(
    environment: Optional[dict], class_names: List[str]
) -> Dict[str, str]:
    if color_mapping_available_in_environment(environment=environment):
        return json.loads(environment["COLORS"])
    return {
        class_name: DEFAULT_COLOR_PALETTE[i % len(DEFAULT_COLOR_PALETTE)]
        for i, class_name in enumerate(class_names)
    }


def color_mapping_available_in_environment(environment: Optional[dict]) -> bool:
    return (
        environment is not None
        and "COLORS" in environment
        and issubclass(type(environment["COLORS"]), dict)
    )


def is_model_artefacts_bucket_available() -> bool:
    return (
        AWS_ACCESS_KEY_ID and AWS_SECRET_ACCESS_KEY and LAMBDA and S3_CLIENT is not None
    )<|MERGE_RESOLUTION|>--- conflicted
+++ resolved
@@ -11,7 +11,6 @@
 import onnxruntime
 from PIL import Image
 
-<<<<<<< HEAD
 from inference.core.cache.model_artefacts import (
     are_all_files_cached,
     clear_cache,
@@ -25,11 +24,8 @@
     save_text_lines_in_cache,
 )
 from inference.core.devices.utils import GLOBAL_DEVICE_ID
+from inference.core.cache import cache
 from inference.core.entities.requests.inference import (
-=======
-from inference.core.cache import cache
-from inference.core.data_models import (
->>>>>>> 30a41314
     InferenceRequest,
     InferenceRequestImage,
 )
@@ -191,44 +187,6 @@
             self.__class__.__name__ + ".get_infer_bucket_file_list"
         )
 
-    def load_environment_artifacts_from_cache(self):
-        """Loads artifacts other than weights from disk cache"""
-        infer_bucket_files = self.get_infer_bucket_file_list()
-        if "environment.json" in infer_bucket_files:
-            with self.open_cache("environment.json", "r") as f:
-                self.environment = json.load(f)
-
-        if "class_names.txt" in infer_bucket_files:
-            self.class_names = []
-            with self.open_cache("class_names.txt", "r") as f:
-                for l in f.readlines():
-                    self.class_names.append(l.strip("\n"))
-        elif "CLASS_MAP" in self.environment:
-            self.class_names = []
-            for i in range(len(self.environment["CLASS_MAP"].keys())):
-                self.class_names.append(self.environment["CLASS_MAP"][str(i)])
-        if "COLORS" in self.environment.keys():
-            self.colors = json.loads(self.environment["COLORS"])
-        else:
-            # then no colors have been saved to S3
-            colors_order = [
-                "#4892EA",
-                "#00EEC3",
-                "#FE4EF0",
-                "#F4004E",
-                "#FA7200",
-                "#EEEE17",
-                "#90FF00",
-                "#78C1D2",
-                "#8C29FF",
-            ]
-
-            self.colors = {}
-            i = 1
-            for c in self.class_names:
-                self.colors[c] = colors_order[i % len(colors_order)]
-                i += 1
-
     @property
     def cache_key(self):
         return f"metadata:{self.endpoint}"
@@ -263,7 +221,6 @@
 
     def get_all_required_infer_bucket_file(self) -> List[str]:
         infer_bucket_files = self.get_infer_bucket_file_list()
-<<<<<<< HEAD
         infer_bucket_files.append(self.weights_file)
         logger.info(f"List of files required to load model: {infer_bucket_files}")
         return infer_bucket_files
@@ -349,85 +306,6 @@
             environment=self.environment,
             class_names=self.class_names,
         )
-=======
-        if self.load_weights or not self.has_model_metadata:
-            infer_bucket_files.append(self.weights_file)
-        if all([os.path.exists(self.cache_file(f)) for f in infer_bucket_files]):
-            self.log("Model artifacts already downloaded, loading model from cache")
-            self.load_environment_artifacts_from_cache()
-        else:
-            # If AWS keys are available, then we can download model artifacts directly
-            if AWS_ACCESS_KEY_ID and AWS_SECRET_ACCESS_KEY and LAMBDA:
-                logger.debug("Downloading model artifacts from S3")
-                for f in infer_bucket_files:
-                    success = False
-                    attempts = 0
-                    while not success and attempts < NUM_S3_RETRY:
-                        try:
-                            s3.download_file(
-                                INFER_BUCKET,
-                                f"{self.endpoint}/{f}",
-                                self.cache_file(f),
-                            )
-                            success = True
-                        except Exception as e:
-                            attempts += 1
-                            logger.error(
-                                f"Failed to download model artifacts after {attempts} attempts | Infer Bucket = {INFER_BUCKET} | Object Path = {self.endpoint}/{f} | Weights File = {self.weights_file}",
-                                traceback.format_exc(),
-                            )
-                            sleep(SLEEP_SECONDS_BETWEEN_RETRIES)
-                    if not success:
-                        raise Exception(f"Failed to download model artifacts.")
-
-                self.load_environment_artifacts_from_cache()
-            else:
-                self.log("Downloading model artifacts from Roboflow API")
-                # AWS Keys are not available so we use the API Key to hit the Roboflow API which returns a signed link for downloading model artifacts
-                self.api_url = ApiUrl(
-                    f"{API_BASE_URL}/ort/{self.endpoint}?api_key={self.api_key}&device={self.device_id}&nocache=true&dynamic=true"
-                )
-                api_data = get_api_data(self.api_url)
-                if "ort" not in api_data.keys():
-                    raise TensorrtRoboflowAPIError(
-                        f"An error occurred when calling the Roboflow API to acquire the model artifacts. The endpoint to debug is {self.api_url}. The error was: Key 'tensorrt' not in api_data."
-                    )
-
-                api_data = api_data["ort"]
-
-                if "classes" in api_data:
-                    self.class_names = api_data["classes"]
-                else:
-                    self.class_names = None
-
-                if "colors" in api_data:
-                    self.colors = api_data["colors"]
-
-                if self.load_weights or not self.has_model_metadata:
-                    t1 = perf_counter()
-                    weights_url = ApiUrl(api_data["model"])
-                    r = requests.get(weights_url)
-                    with self.open_cache(self.weights_file, "wb") as f:
-                        f.write(r.content)
-                    if perf_counter() - t1 > 120:
-                        self.log(
-                            "Weights download took longer than 120 seconds, refreshing API request"
-                        )
-                        api_data = get_api_data(self.api_url)
-                env_url = ApiUrl(api_data["environment"])
-                self.environment = requests.get(env_url).json()
-                with open(self.cache_file("environment.json"), "w") as f:
-                    json.dump(self.environment, f)
-                if not self.class_names and "CLASS_MAP" in self.environment:
-                    self.class_names = []
-                    for i in range(len(self.environment["CLASS_MAP"].keys())):
-                        self.class_names.append(self.environment["CLASS_MAP"][str(i)])
-
-        if not os.path.exists(self.cache_file("class_names.txt")):
-            with self.open_cache("class_names.txt", "w") as f:
-                for c in self.class_names:
-                    f.write(f"{c}\n")
->>>>>>> 30a41314
         self.num_classes = len(self.class_names)
         if "PREPROCESSING" not in self.environment:
             raise ModelArtefactError(
@@ -597,7 +475,7 @@
                 f"`weights` key not available in Roboflow API response while downloading model weights."
             )
         for weights_url_key in api_data["weights"]:
-            weights_url = wrap_url(api_data["weights"][weights_url_key])
+            weights_url = api_data["weights"][weights_url_key]
             t1 = perf_counter()
             model_weights_response = get_from_roboflow_api(weights_url)
             filename = weights_url.split("?")[0].split("/")[-1]
