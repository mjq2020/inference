import uuid
from copy import deepcopy
from typing import Any, Dict, List, Optional, Tuple, Union

import numpy as np
import supervision as sv
from supervision.config import CLASS_NAME_DATA_FIELD

from inference.core.entities.requests.clip import ClipCompareRequest
from inference.core.entities.requests.cogvlm import CogVLMInferenceRequest
from inference.core.entities.requests.doctr import DoctrOCRInferenceRequest
from inference.core.entities.requests.yolo_world import YOLOWorldInferenceRequest
from inference.core.managers.base import ModelManager
from inference.core.workflows.constants import (
    DETECTION_ID_KEY,
    HEIGHT_KEY,
    KEYPOINTS_CLASS_ID_KEY,
    KEYPOINTS_CLASS_NAME_KEY,
    KEYPOINTS_CONFIDENCE_KEY,
    KEYPOINTS_KEY,
    KEYPOINTS_XY_KEY,
    LEFT_TOP_X_KEY,
    LEFT_TOP_Y_KEY,
    ORIGIN_COORDINATES_KEY,
    ORIGIN_SIZE_KEY,
    PARENT_COORDINATES_SUFFIX,
    PARENT_ID_KEY,
<<<<<<< HEAD
    WIDTH_KEY, ROOT_PARENT_COORDINATES_KEY, ROOT_PARENT_DIMENSIONS_KEY, PARENT_COORDINATES_KEY,
    PARENT_DIMENSIONS_KEY, PREDICTION_TYPE_KEY, ROOT_PARENT_ID_KEY,
=======
    PREDICTION_TYPE_KEY,
    WIDTH_KEY,
>>>>>>> 5b27257c
)
from inference.core.workflows.entities.base import Batch, WorkflowImageData, OriginCoordinatesSystem, \
    ParentImageMetadata


def load_core_model(
    model_manager: ModelManager,
    inference_request: Union[
        DoctrOCRInferenceRequest,
        ClipCompareRequest,
        CogVLMInferenceRequest,
        YOLOWorldInferenceRequest,
    ],
    core_model: str,
) -> str:
    version_id_field = f"{core_model}_version_id"
    core_model_id = (
        f"{core_model}/{inference_request.__getattribute__(version_id_field)}"
    )
    model_manager.add_model(core_model_id, inference_request.api_key)
    return core_model_id


def attach_prediction_type_info(
    predictions: List[Dict[str, Any]],
    prediction_type: str,
<<<<<<< HEAD
    key: str = PREDICTION_TYPE_KEY,
=======
    predictions_key: str = "predictions",
>>>>>>> 5b27257c
) -> List[Dict[str, Any]]:
    for prediction in predictions:
        detections = prediction[predictions_key]
        detections[PREDICTION_TYPE_KEY] = np.array([prediction_type] * len(detections))
    return predictions


def attach_prediction_type_info_to_sv_detections(
    predictions: List[sv.Detections],
    prediction_type: str,
    key: str = PREDICTION_TYPE_KEY,
) -> List[sv.Detections]:
    for prediction in predictions:
        prediction[key] = np.array([prediction_type] * len(prediction))
    return predictions


def convert_to_sv_detections(
    predictions: List[Dict[str, Union[List[Dict[str, Any]], Any]]],
    predictions_key: str = "predictions",
) -> List[sv.Detections]:
    batch_of_detections: List[sv.Detections] = []
    for p in predictions:
        detections = sv.Detections.from_inference(p)
        parent_ids = [d.get(PARENT_ID_KEY, "") for d in p[predictions_key]]
        detection_ids = [
            d.get(DETECTION_ID_KEY, str(uuid.uuid4)) for d in p[predictions_key]
        ]
        detections[DETECTION_ID_KEY] = np.array(detection_ids)
        detections[PARENT_ID_KEY] = np.array(parent_ids)
        batch_of_detections.append(detections)
    return batch_of_detections


def add_keypoints_to_detections(
    predictions: List[Dict[str, Union[List[Dict[str, Any]], Any]]],
    detections: sv.Detections,
):
    keypoints_class_names = []
    keypoints_class_ids = []
    keypoints_confidences = []
    keypoints_xy = []
    for p in predictions:
        keypoints = p.get(KEYPOINTS_KEY, [])
        keypoints_class_names.append(
            np.array([k[KEYPOINTS_CLASS_NAME_KEY] for k in keypoints])
        )
        keypoints_class_ids.append(
            np.array([k[KEYPOINTS_CLASS_ID_KEY] for k in keypoints])
        )
        keypoints_confidences.append(
            np.array(
                [k[KEYPOINTS_CONFIDENCE_KEY] for k in keypoints],
                dtype=np.float64,
            )
        )
        keypoints_xy.append(
            np.array([k[KEYPOINTS_XY_KEY] for k in keypoints], dtype=np.float64)
        )
    detections[KEYPOINTS_CLASS_NAME_KEY] = np.array(
        keypoints_class_names, dtype="object"
    )
    detections[KEYPOINTS_CLASS_ID_KEY] = np.array(keypoints_class_ids, dtype="object")
    detections[KEYPOINTS_CONFIDENCE_KEY] = np.array(
        keypoints_confidences, dtype="object"
    )
    detections[KEYPOINTS_XY_KEY] = np.array(keypoints_xy, dtype="object")


def attach_parent_info(
    images: List[Dict[str, Any]],
    predictions: List[Dict[str, Union[sv.Detections, Any]]],
    nested_key: Optional[str] = "predictions",
) -> List[Dict[str, Union[sv.Detections, Any]]]:
    for image, prediction in zip(images, predictions):
        prediction[PARENT_ID_KEY] = image[PARENT_ID_KEY]
        if nested_key is None:
            continue
        detections = prediction[nested_key]
        detections[PARENT_ID_KEY] = [image[PARENT_ID_KEY]] * len(detections)
    return predictions


def attach_parents_coordinates_to_list_of_detections(
    predictions: List[sv.Detections],
    images: List[WorkflowImageData],
) -> List[sv.Detections]:
    result = []
    for prediction, image in zip(predictions, images):
        result.append(attach_parents_coordinates_to_detections(
            detections=prediction,
            image=image,
        ))
    return result


def attach_parents_coordinates_to_detections(
    detections: sv.Detections,
    image: WorkflowImageData,
) -> sv.Detections:
    detections = attach_parent_coordinates_to_detections(
        detections=detections,
        parent_metadata=image.workflow_root_ancestor_metadata,
        parent_id_key=ROOT_PARENT_ID_KEY,
        coordinates_key=ROOT_PARENT_COORDINATES_KEY,
        dimensions_key=ROOT_PARENT_DIMENSIONS_KEY,
    )
    return attach_parent_coordinates_to_detections(
        detections=detections,
        parent_metadata=image.parent_metadata,
        parent_id_key=PARENT_ID_KEY,
        coordinates_key=PARENT_COORDINATES_KEY,
        dimensions_key=PARENT_DIMENSIONS_KEY,
    )


def attach_parent_coordinates_to_detections(
    detections: sv.Detections,
    parent_metadata: ParentImageMetadata,
    parent_id_key: str,
    coordinates_key: str,
    dimensions_key: str,
) -> sv.Detections:
    parent_coordinates_system = parent_metadata.origin_coordinates
    detections[parent_id_key] = np.array([parent_metadata.parent_id] * len(detections))
    coordinates = np.array([
        [parent_coordinates_system.left_top_x, parent_coordinates_system.left_top_y]
    ] * len(detections))
    detections[coordinates_key] = coordinates
    dimensions = np.array([
        [parent_coordinates_system.origin_height, parent_coordinates_system.origin_width]
    ] * len(detections))
    detections[dimensions_key] = dimensions
    return detections


def anchor_prediction_detections_in_parent_coordinates(
    image: List[Dict[str, Any]],
    predictions: List[Dict[str, Union[sv.Detections, Any]]],
    image_metadata_key: str = "image",
    detections_key: str = "predictions",
) -> List[Dict[str, Union[sv.Detections, Any]]]:
    return [
        anchor_detections_in_parent_coordinates(
            image=image,
            prediction=prediction,
            image_metadata_key=image_metadata_key,
            detections_key=detections_key,
        )
        for image, prediction in zip(image, predictions)
    ]


def anchor_detections_in_parent_coordinates(
    image: Dict[str, Any],
    prediction: Dict[str, Union[sv.Detections, Any]],
    image_metadata_key: str = "image",
    detections_key: str = "predictions",
    keypoints_key: str = KEYPOINTS_KEY,
) -> Dict[str, Union[sv.Detections, Any]]:
    prediction[f"{detections_key}{PARENT_COORDINATES_SUFFIX}"] = deepcopy(
        prediction[detections_key]
    )
    prediction[f"{image_metadata_key}{PARENT_COORDINATES_SUFFIX}"] = deepcopy(
        prediction[image_metadata_key]
    )
    if ORIGIN_COORDINATES_KEY not in image:
        return prediction
    shift_x, shift_y = (
        image[ORIGIN_COORDINATES_KEY][LEFT_TOP_X_KEY],
        image[ORIGIN_COORDINATES_KEY][LEFT_TOP_Y_KEY],
    )
    anchored_detections: sv.Detections = prediction[
        f"{detections_key}{PARENT_COORDINATES_SUFFIX}"
    ]
    anchored_detections.xyxy += [shift_x, shift_y, shift_x, shift_y]
    # TODO: assumed type
    if keypoints_key in anchored_detections.data:
        anchored_detections[keypoints_key] += [shift_x, shift_y]
    if anchored_detections.mask:
        origin_width = image[ORIGIN_COORDINATES_KEY][ORIGIN_SIZE_KEY][WIDTH_KEY]
        origin_height = image[ORIGIN_COORDINATES_KEY][ORIGIN_SIZE_KEY][HEIGHT_KEY]
        origin_mask_base = np.full((origin_height, origin_width), False)
        anchored_detections.mask = [
            origin_mask_base.copy() for _ in anchored_detections
        ]
        for anchored_mask, original_mask in zip(
            anchored_detections.mask, prediction[detections_key].mask
        ):
            mask_h, mask_w = original_mask.shape
            # TODO: instead of shifting mask we could store contours in data instead of storing mask (even if calculated)
            #       it would be faster to shift contours but at expense of having to remember to generate mask from contour when it's needed
            anchored_mask[shift_x : shift_x + mask_w, shift_y : shift_y + mask_h] = (
                original_mask
            )
    prediction[f"{image_metadata_key}{PARENT_COORDINATES_SUFFIX}"] = image[
        ORIGIN_COORDINATES_KEY
    ][ORIGIN_SIZE_KEY]
    return prediction


def filter_out_unwanted_classes_from_predictions_detections(
    predictions: List[Dict[str, Union[sv.Detections, Any]]],
    classes_to_accept: Optional[List[str]],
    detections_key: str = "predictions",
    class_name_key: str = "class_name",
) -> List[Dict[str, Union[sv.Detections, Any]]]:
    if not classes_to_accept:
        return predictions
    filtered_predictions = []
    for prediction in predictions:
        detections = prediction[detections_key]
        prediction[detections_key] = detections[
            np.isin(detections[class_name_key], classes_to_accept)
        ]
        filtered_predictions.append(prediction)
    return predictions


def filter_out_unwanted_classes_from_sv_detections(
    predictions: List[sv.Detections],
    classes_to_accept: Optional[List[str]],
) -> List[sv.Detections]:
    if not classes_to_accept:
        return predictions
    filtered_predictions = []
    for prediction in predictions:
        filtered_prediction = prediction[
            np.isin(prediction[CLASS_NAME_DATA_FIELD], classes_to_accept)
        ]
        filtered_predictions.append(filtered_prediction)
    return filtered_predictions


def extract_origin_size_from_images_batch(
    input_images: List[Union[dict, np.ndarray]],
    decoded_images: List[np.ndarray],
) -> List[Dict[str, int]]:
    result = []
    for input_image, decoded_image in zip(input_images, decoded_images):
        if isinstance(input_image, dict) and ORIGIN_COORDINATES_KEY in input_image:
            result.append(input_image[ORIGIN_COORDINATES_KEY][ORIGIN_SIZE_KEY])
        else:
            result.append(
                {HEIGHT_KEY: decoded_image.shape[0], WIDTH_KEY: decoded_image.shape[1]}
            )
    return result


# TODO: remove once fusion is migrated
def detection_to_xyxy(detection: dict) -> Tuple[int, int, int, int]:
    x_min = round(detection["x"] - detection[WIDTH_KEY] / 2)
    y_min = round(detection["y"] - detection[HEIGHT_KEY] / 2)
    x_max = round(x_min + detection[WIDTH_KEY])
    y_max = round(y_min + detection[HEIGHT_KEY])
    return x_min, y_min, x_max, y_max


def grab_batch_parameters(
    operations_parameters: Dict[str, Any],
    predictions: Batch[Optional[sv.Detections]],
) -> Dict[str, Any]:
    return {
        key: value.broadcast(n=len(predictions))
        for key, value in operations_parameters.items()
        if isinstance(value, Batch)
    }


def grab_non_batch_parameters(operations_parameters: Dict[str, Any]) -> Dict[str, Any]:
    return {
        key: value
        for key, value in operations_parameters.items()
        if not isinstance(value, Batch)
    }<|MERGE_RESOLUTION|>--- conflicted
+++ resolved
@@ -23,18 +23,22 @@
     LEFT_TOP_Y_KEY,
     ORIGIN_COORDINATES_KEY,
     ORIGIN_SIZE_KEY,
+    PARENT_COORDINATES_KEY,
     PARENT_COORDINATES_SUFFIX,
+    PARENT_DIMENSIONS_KEY,
     PARENT_ID_KEY,
-<<<<<<< HEAD
-    WIDTH_KEY, ROOT_PARENT_COORDINATES_KEY, ROOT_PARENT_DIMENSIONS_KEY, PARENT_COORDINATES_KEY,
-    PARENT_DIMENSIONS_KEY, PREDICTION_TYPE_KEY, ROOT_PARENT_ID_KEY,
-=======
     PREDICTION_TYPE_KEY,
+    ROOT_PARENT_COORDINATES_KEY,
+    ROOT_PARENT_DIMENSIONS_KEY,
+    ROOT_PARENT_ID_KEY,
     WIDTH_KEY,
->>>>>>> 5b27257c
 )
-from inference.core.workflows.entities.base import Batch, WorkflowImageData, OriginCoordinatesSystem, \
-    ParentImageMetadata
+from inference.core.workflows.entities.base import (
+    Batch,
+    OriginCoordinatesSystem,
+    ParentImageMetadata,
+    WorkflowImageData,
+)
 
 
 def load_core_model(
@@ -58,15 +62,10 @@
 def attach_prediction_type_info(
     predictions: List[Dict[str, Any]],
     prediction_type: str,
-<<<<<<< HEAD
     key: str = PREDICTION_TYPE_KEY,
-=======
-    predictions_key: str = "predictions",
->>>>>>> 5b27257c
 ) -> List[Dict[str, Any]]:
-    for prediction in predictions:
-        detections = prediction[predictions_key]
-        detections[PREDICTION_TYPE_KEY] = np.array([prediction_type] * len(detections))
+    for result in predictions:
+        result[key] = prediction_type
     return predictions
 
 
@@ -152,10 +151,12 @@
 ) -> List[sv.Detections]:
     result = []
     for prediction, image in zip(predictions, images):
-        result.append(attach_parents_coordinates_to_detections(
-            detections=prediction,
-            image=image,
-        ))
+        result.append(
+            attach_parents_coordinates_to_detections(
+                detections=prediction,
+                image=image,
+            )
+        )
     return result
 
 
@@ -188,13 +189,20 @@
 ) -> sv.Detections:
     parent_coordinates_system = parent_metadata.origin_coordinates
     detections[parent_id_key] = np.array([parent_metadata.parent_id] * len(detections))
-    coordinates = np.array([
-        [parent_coordinates_system.left_top_x, parent_coordinates_system.left_top_y]
-    ] * len(detections))
+    coordinates = np.array(
+        [[parent_coordinates_system.left_top_x, parent_coordinates_system.left_top_y]]
+        * len(detections)
+    )
     detections[coordinates_key] = coordinates
-    dimensions = np.array([
-        [parent_coordinates_system.origin_height, parent_coordinates_system.origin_width]
-    ] * len(detections))
+    dimensions = np.array(
+        [
+            [
+                parent_coordinates_system.origin_height,
+                parent_coordinates_system.origin_width,
+            ]
+        ]
+        * len(detections)
+    )
     detections[dimensions_key] = dimensions
     return detections
 
